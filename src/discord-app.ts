--- conflicted
+++ resolved
@@ -81,12 +81,8 @@
   
   transform(event: SpaceEvent, state: ReadonlyVEILState): any[] {
     const payload = event.payload as any;
-<<<<<<< HEAD
-    const { channelId, channelName, author, authorId, content, rawContent, mentions, reply, messageId, streamId, streamType, isBot } = payload;
-=======
     const { channelId, channelName, author, authorId, content, rawContent, mentions, attachments, reply, messageId, streamId, streamType, isBot } = payload;
     // Note: isHistory removed - history messages come through discord:history-sync, not discord:message
->>>>>>> c48132e2
     
     // Check if we've already processed this message (de-dup against VEIL)
     const lastReadFacet = state.facets.get(`discord-lastread-${channelId}`);
